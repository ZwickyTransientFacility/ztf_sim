--- conflicted
+++ resolved
@@ -138,71 +138,6 @@
                         for f in filter_ids for r in request_sets), 
                         "constr_nreqs")
 
-<<<<<<< HEAD
-#    # minimum slot separation per filter constraint
-#    MIN_SLOT_SEPARATION = 2
-#    # TODO: generalize this beyond just ZUDS
-#    wZUDSt = ((dft['subprogram_name'] == 'ZUDS') | 
-#              (dft['subprogram_name'] == 'ZUDS2'))
-#    wZUDSg = wZUDSt & (dft['metric_filter_id'] == 1)
-#    wZUDSr = wZUDSt & (dft['metric_filter_id'] == 2)
-#    wZUDSi = wZUDSt & (dft['metric_filter_id'] == 3)
-#    wrZUDS =  ((dfr['subprogram_name'] == 'ZUDS') | 
-#               (dfr['subprogram_name'] == 'ZUDS2'))  
-#    ZUDS_request_sets = dfr.loc[wrZUDS].index.tolist()
-#    filter_ids_to_limit = [1,]
-
-#    # slot separation
-#
-#    # create resultant variables: 1 if both slot_a and slot_b are true
-#    yrttf = m.addVars(ZUDS_request_sets,slots[:-1],slots[1:],
-#            filter_ids_to_limit, vtype=GRB.BINARY)
-#    constraint_dict = {}
-#    for r in ZUDS_request_sets:
-#        for t in slots[:-1]:
-#            for t2 in slots[1:]:
-#                if t2 < t: 
-#                    # avoid duplicate entries
-#                    continue
-#                #TODO: this should be removed if we're not doing hard constraints
-##                dt = t2 - t
-##                if dt >= MIN_SLOT_SEPARATION:
-##                    continue
-#                for f in filter_ids_to_limit:
-#                    m.addGenConstrAnd(yrttf[r,t,t2,f], 
-#                        [yrtf_dict[rtf_to_idx[(r,t,f)]], 
-#                         yrtf_dict[rtf_to_idx[(r,t2,f)]]],
-#                        "slotdiff_and_{}_{}_{}_{}".format(r,t,t2,f))
-#
-#            
-#
-#    dtdict = defaultdict(list)
-#    for t in slots[:-1]:
-#        for t2 in slots[1:]:
-#            if t2 <= t: 
-#                # avoid duplicate entries
-#                continue
-#            dt = t2 - t
-#            dtdict[dt].append((t,t2))
-#
-#    # create delta-t resultant variables: OR constraint for all pairwise slots
-#    yrdtf = m.addVars(ZUDS_request_sets,np.arange(len(slots)),
-#            filter_ids_to_limit, vtype=GRB.BINARY)
-#    for r in ZUDS_request_sets:
-#        for dt in dtdict.keys():
-#            for f in filter_ids_to_limit:
-#                    # loop over items in dtdict
-#                m.addGenConstrOr(yrdtf[r,dt,f], 
-#                   [yrttf[r,t,t2,f] for (t,t2) in dtdict[dt]],
-#                    "slot_dt_indicator_{}_{}_{}".format(r,dt,f))
-#
-# THIS WORKS to set hard slot separation constraints
-##    # can set a hard constraint here by requiring all the low-separation pairs
-##    # to be zero
-#    constr_min_slotsep = m.addConstrs(
-#        (yrdtf[r,dt,f] == 0 for r in ZUDS_request_sets for dt in dtdict.keys() if dt <= (MIN_SLOT_SEPARATION-1) for f in filter_ids_to_limit), 'constr_min_slot_sep')
-##    # or use in the objective function
-=======
     # minimum slot separation per filter constraint
     MIN_SLOT_SEPARATION = 2
     # TODO: generalize this beyond just ZUDS
@@ -270,8 +205,6 @@
     #    constr_min_slotsep = m.addConstrs(
     #        (yrdtf[r,dt,f] == 0 for r in ZUDS_request_sets for dt in dtdict.keys() if dt <= (MIN_SLOT_SEPARATION-1) for f in filter_ids_to_limit), 'constr_min_slot_sep')
     ##    # or use in the objective function
->>>>>>> 102157a4
-
     
     # create resultant variables: Ytf = 1 if slot t has filter f used
     ytf = m.addVars(slots, filter_ids, vtype=GRB.BINARY)
@@ -334,45 +267,6 @@
         else:
             return 1
 
-<<<<<<< HEAD
-#    def slot_scale(dt):
-#        return dt/24.
-
-    # scale by number of standard exposures so long exposures aren't
-    # penalized
-    m.setObjective(
-        np.sum(dft['Yrtf'] * dft['metric'] * 
-        dft['exposure_time']/EXPOSURE_TIME.to(u.second).value) 
-        - ydfds.sum() * (FILTER_CHANGE_TIME / (EXPOSURE_TIME +
-            READOUT_TIME) * 2.5).value
-#        + np.sum(yrdtf[r,dt,f]*slot_scale(dt) for r in ZUDS_request_sets for dt in dtdict.keys() if dt >= MIN_SLOT_SEPARATION for f in filter_ids_to_limit) 
-        - np.sum(
-            [heaviside((requests_allowed[p] - np.sum(
-                dft.loc[(dft['program_id'] == p[0]) &
-                (dft['subprogram_name'] == p[1]), 'Yrtf'].values
-#                dft['Yrtf'] * 
-#                ((dft['program_id'] == p[0]) & (dft['subprogram_name'] == p[1]))
-                )))*2.5 
-                for p in requests_needed]),
-        GRB.MAXIMIZE)
-
-
-
-    # set a minimum metric value we'll allow, so that flagged limiting mags
-    # (-99) are locked out: 1e-5 is limiting mag ~13
-    # need to use generalized constraints 
-
-    # this ought to work but gurobi can't seem to parse the sense variable
-    # correctly
-    #constr_min_metric = m.addConstrs((((row['Yrtf'] == 1) >> (row['metric'] >= 1.e-5)) for (_, row) in dft.iterrows()), "constr_min_metric")
-    # so do the slow loop:
-#    for idx, row in dft.iterrows():
-#        m.addGenConstrIndicator(row['Yrtf'], True, row['metric'], 
-#                GRB.GREATER_EQUAL, 1.e-5)
-
-    # sadly above leads to infeasible models
-
-=======
     # scale by number of standard exposures so long exposures aren't
     # penalized
     if not space_obs:
@@ -405,7 +299,6 @@
                     )))*2.5 
                     for p in requests_needed]),
             GRB.MAXIMIZE)
->>>>>>> 102157a4
 
     # Quick and dirty is okay!
     m.Params.TimeLimit = time_limit.to(u.second).value
